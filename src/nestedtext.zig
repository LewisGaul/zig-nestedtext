--- conflicted
+++ resolved
@@ -300,17 +300,11 @@
     const LineType = union(enum) {
         Blank,
         Comment,
-<<<<<<< HEAD
-        String: struct { depth: usize, value: []const u8 },
-        ListItem: struct { depth: usize, value: ?[]const u8 },
-        ObjectItem: struct { depth: usize, key: []const u8, value: ?[]const u8 },
-        ObjectKey: struct { depth: usize, value: []const u8 },
-        InlineContainer: struct { depth: usize, value: []const u8 },
-=======
         String: struct { value: []const u8 },
-        List: struct { value: ?[]const u8 },
-        Object: struct { key: []const u8, value: ?[]const u8 },
->>>>>>> 68a839d0
+        ListItem: struct { value: ?[]const u8 },
+        ObjectItem: struct { key: []const u8, value: ?[]const u8 },
+        ObjectKey: struct { value: []const u8 },
+        InlineContainer: struct { value: []const u8 },
         Unrecognised,
         InvalidTabIndent,
 
@@ -327,18 +321,6 @@
         lineno: usize,
         depth: usize,
         kind: LineType,
-        // TODO: Move depth here
-
-        pub fn getDepth(self: @This()) ?usize {
-            return switch (self.kind) {
-                .String => |k| k.depth,
-                .ListItem => |k| k.depth,
-                .ObjectItem => |k| k.depth,
-                .ObjectKey => |k| k.depth,
-                .InlineContainer => |k| k.depth,
-                else => null,
-            };
-        }
     };
 
     const LinesIter = struct {
@@ -362,14 +344,6 @@
             return self.next_line;
         }
 
-<<<<<<< HEAD
-        pub fn peekNextDepth(self: LinesIter) ?usize {
-            if (self.peekNext() == null) return null;
-            return self.peekNext().?.getDepth();
-        }
-
-=======
->>>>>>> 68a839d0
         fn advanceToNextContentLine(self: *LinesIter) void {
             while (readline(self.text[self.idx..])) |full_line| {
                 const lineno = if (self.next_line) |line| line.lineno else 0;
@@ -411,12 +385,7 @@
                     .InvalidTabIndent
                 else
                     .{
-<<<<<<< HEAD
                         .ListItem = .{
-                            .depth = depth,
-=======
-                        .List = .{
->>>>>>> 68a839d0
                             .value = if (value.len > 0) value else null,
                         },
                     };
@@ -426,7 +395,6 @@
                 else
                     .{
                         .InlineContainer = .{
-                            .depth = depth,
                             .value = std.mem.trimRight(u8, stripped, " \t"),
                         },
                     };
@@ -437,7 +405,6 @@
                 else
                     .{
                         .ObjectKey = .{
-                            .depth = depth,
                             .value = full_line[text.len - stripped.len + index ..],
                         },
                     };
@@ -446,12 +413,7 @@
                     .InvalidTabIndent
                 else
                     .{
-<<<<<<< HEAD
                         .ObjectItem = .{
-                            .depth = depth,
-=======
-                        .Object = .{
->>>>>>> 68a839d0
                             .key = result[0].?,
                             // May be null if the value is on the following line(s).
                             .value = result[1],
@@ -573,11 +535,7 @@
         var writer = buffer.writer();
 
         assert(lines.peekNext().?.kind == .String);
-<<<<<<< HEAD
-        const depth = lines.peekNextDepth().?;
-=======
         const depth = lines.peekNext().?.depth;
->>>>>>> 68a839d0
 
         while (lines.next()) |line| {
             if (line.kind != .String) {
@@ -607,26 +565,16 @@
         var array = Array.init(allocator);
         errdefer array.deinit();
 
-<<<<<<< HEAD
         assert(lines.peekNext().?.kind == .ListItem);
-        const depth = lines.peekNextDepth().?;
-=======
-        assert(lines.peekNext().?.kind == .List);
         const depth = lines.peekNext().?.depth;
->>>>>>> 68a839d0
 
         while (lines.next()) |line| {
             if (line.kind != .ListItem) {
                 p.maybeStoreDiags(line.lineno, "Invalid line type following list item");
                 return error.InvalidItem;
             }
-<<<<<<< HEAD
             const list_line = line.kind.ListItem;
-            if (list_line.depth > depth) {
-=======
-            const list_line = line.kind.List;
             if (line.depth > depth) {
->>>>>>> 68a839d0
                 p.maybeStoreDiags(line.lineno, "Invalid indentation following list item");
                 return error.InvalidIndentation;
             }
@@ -650,25 +598,15 @@
         var map = Map.init(allocator);
         errdefer map.deinit();
 
-<<<<<<< HEAD
         assert(lines.peekNext().?.kind.isObject());
-        const depth = lines.peekNextDepth().?;
-=======
-        assert(lines.peekNext().?.kind == .Object);
         const depth = lines.peekNext().?.depth;
->>>>>>> 68a839d0
 
         while (lines.peekNext()) |line| {
             if (!line.kind.isObject()) {
                 p.maybeStoreDiags(line.lineno, "Invalid line type following object item");
                 return error.InvalidItem;
             }
-<<<<<<< HEAD
-            if (line.getDepth().? > depth) {
-=======
-            const obj_line = line.kind.Object;
             if (line.depth > depth) {
->>>>>>> 68a839d0
                 p.maybeStoreDiags(line.lineno, "Invalid indentation following object item");
                 return error.InvalidIndentation;
             }
@@ -694,7 +632,7 @@
                 if (line.kind == .ObjectItem and line.kind.ObjectItem.value != null) {
                     const string = line.kind.ObjectItem.value.?;
                     break :blk .{ .String = try p.maybeDupString(allocator, string) };
-                } else if (lines.peekNextDepth() != null and lines.peekNextDepth().? > depth) {
+                } else if (lines.peekNext() != null and lines.peekNext().?.depth > depth) {
                     break :blk try p.readValue(allocator, lines);
                 } else if (line.kind == .ObjectKey) {
                     p.maybeStoreDiags(line.lineno, "Multiline object key must be followed by value");
@@ -704,12 +642,11 @@
                 }
             };
             try map.put(key, value);
-            if (lines.peekNextDepth() != null and lines.peekNextDepth().? < depth) break;
+            if (lines.peekNext() != null and lines.peekNext().?.depth < depth) break;
         }
         return map;
     }
 
-<<<<<<< HEAD
     fn readObjectKey(p: Self, allocator: *Allocator, lines: *LinesIter) ![]const u8 {
         // Handled just like strings.
         var buffer = ArrayList(u8).init(allocator);
@@ -717,7 +654,7 @@
         var writer = buffer.writer();
 
         assert(lines.peekNext().?.kind == .ObjectKey);
-        const depth = lines.peekNextDepth().?;
+        const depth = lines.peekNext().?.depth;
 
         while (lines.next()) |line| {
             if (line.kind != .ObjectKey) {
@@ -727,20 +664,11 @@
                 );
                 return error.InvalidItem;
             }
-            const is_last_line = lines.peekNextDepth().? != depth;
+            const is_last_line = lines.peekNext() == null or lines.peekNext().?.depth != depth;
             const key_line = line.kind.ObjectKey;
-            if (key_line.depth > depth) {
+            if (line.depth > depth) {
                 p.maybeStoreDiags(line.lineno, "Invalid indentation of object key line");
                 return error.InvalidIndentation;
-=======
-            var value: Value = undefined;
-            if (obj_line.value) |str| {
-                value = .{ .String = try p.maybeDupString(allocator, str) };
-            } else if (lines.peekNext() != null and lines.peekNext().?.depth > depth) {
-                value = try p.readValue(allocator, lines);
-            } else {
-                value = .{ .String = "" };
->>>>>>> 68a839d0
             }
             // String must be copied as it's not contiguous in-file.
             if (is_last_line)
@@ -752,12 +680,10 @@
         return buffer.items;
     }
 
-<<<<<<< HEAD
     fn readInlineContainer(p: Self, allocator: *Allocator, lines: *LinesIter) !Value {
         const line = lines.next().?;
         assert(line.kind == .InlineContainer);
         const line_text = line.kind.InlineContainer.value;
-        const depth = line.getDepth().?;
 
         var text_iter = CharIter{ .text = line_text };
         const value: Value = switch (text_iter.next().?) {
@@ -768,13 +694,10 @@
         if (text_iter.idx != text_iter.text.len) {
             p.maybeStoreDiags(line.lineno, "Unexpected text following closing bracket/brace");
             return error.InvalidItem;
-=======
-            if (lines.peekNext() != null and lines.peekNext().?.depth < depth) break;
->>>>>>> 68a839d0
         }
 
         // Check next content line is dedented.
-        if (lines.peekNextDepth() != null and lines.peekNextDepth().? >= depth) {
+        if (lines.peekNext() != null and lines.peekNext().?.depth >= line.depth) {
             p.maybeStoreDiags(line.lineno, "Invalid indentation following list item");
             return error.InvalidIndentation;
         }
