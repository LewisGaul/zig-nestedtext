const std = @import("std");
const json = std.json;
const testing = std.testing;
const assert = std.debug.assert;

const Allocator = std.mem.Allocator;
const ArenaAllocator = std.heap.ArenaAllocator;
const ArrayList = std.ArrayList;
const StringArrayHashMap = std.StringArrayHashMap;
const Writer = std.io.Writer;

const logger = std.log.scoped(.nestedtext);

// -----------------------------------------------------------------------------
// Helpers
// -----------------------------------------------------------------------------

/// Return a slice corresponding to the first line of the given input,
/// including the terminating newline character(s). If there is no terminating
/// newline the entire input slice is returned. Returns null if the input is
/// empty.
fn readline(input: []const u8) ?[]const u8 {
    if (input.len == 0) return null;
    var idx: usize = 0;
    while (idx < input.len) {
        // Handle '\n'
        if (input[idx] == '\n') {
            idx += 1;
            break;
        }
        // Handle '\r'
        if (input[idx] == '\r') {
            idx += 1;
            // Handle '\r\n'
            if (input.len > idx and input[idx] == '\n') idx += 1;
            break;
        }
        idx += 1;
    }
    return input[0..idx];
}

// -----------------------------------------------------------------------------
// Types
// -----------------------------------------------------------------------------

pub const ParseError = error{
    InvalidIndentation,
    TabIndentation,
    InvalidItem,
    MissingObjectValue,
    UnrecognisedLine,
    DuplicateKey,
};

const StringifyOptions = struct {
    indent: usize = 2,
};

pub const ValueTree = struct {
    arena: ArenaAllocator,
    root: Value,

    pub fn deinit(self: @This()) void {
        self.arena.deinit();
    }
};

pub const Map = StringArrayHashMap(Value);
pub const Array = ArrayList(Value);

pub const Value = union(enum) {
    String: []const u8,
    List: Array,
    Object: Map,

    pub fn stringify(
        value: @This(),
        options: StringifyOptions,
        out_stream: anytype,
    ) @TypeOf(out_stream).Error!void {
        try value.stringifyInternal(options, out_stream, 0, false, false);
    }

    pub fn toJson(value: @This(), allocator: *Allocator) !json.ValueTree {
        var json_tree: json.ValueTree = undefined;
        json_tree.arena = ArenaAllocator.init(allocator);
        json_tree.root = try value.toJsonValue(&json_tree.arena.allocator);
        return json_tree;
    }

    fn toJsonValue(value: @This(), allocator: *Allocator) anyerror!json.Value {
        switch (value) {
            .String => |inner| return json.Value{ .String = inner },
            .List => |inner| {
                var json_array = json.Array.init(allocator);
                for (inner.items) |elem| {
                    const json_elem = try elem.toJsonValue(allocator);
                    try json_array.append(json_elem);
                }
                return json.Value{ .Array = json_array };
            },
            .Object => |inner| {
                var json_map = json.ObjectMap.init(allocator);
                var iter = inner.iterator();
                while (iter.next()) |elem| {
                    const json_value = try elem.value_ptr.*.toJsonValue(allocator);
                    try json_map.put(elem.key_ptr.*, json_value);
                }
                return json.Value{ .Object = json_map };
            },
        }
    }

    fn stringifyInternal(
        value: @This(),
        options: StringifyOptions,
        out_stream: anytype,
        indent: usize,
        nested: bool,
        force_multiline_string: bool,
    ) @TypeOf(out_stream).Error!void {
        switch (value) {
            .String => |string| {
                if (nested and
                    std.mem.indexOfAny(u8, string, "\r\n") == null and
                    !force_multiline_string)
                {
                    // Single-line string.
                    if (string.len > 0) try out_stream.writeByte(' ');
                    try out_stream.writeAll(string);
                } else else_blk: {
                    // Multi-line string.
                    if (nested) try out_stream.writeByte('\n');
                    if (string.len == 0) {
                        try out_stream.writeByte('>');
                        break :else_blk;
                    }
                    var idx: usize = 0;
                    while (readline(string[idx..])) |line| {
                        try out_stream.writeByteNTimes(' ', indent);
                        try out_stream.writeByte('>');
                        if (line.len > 0)
                            try out_stream.print(" {s}", .{line});
                        idx += line.len;
                    }
                    const last_char = string[string.len - 1];
                    if (last_char == '\n' or last_char == '\r') {
                        try out_stream.writeByteNTimes(' ', indent);
                        try out_stream.writeByte('>');
                    }
                }
            },
            .List => |list| {
                if (nested) try out_stream.writeByte('\n');
                for (list.items) |*elem| {
                    if (elem != &list.items[0]) try out_stream.writeByte('\n');
                    try out_stream.writeByteNTimes(' ', indent);
                    try out_stream.writeByte('-');
                    try elem.stringifyInternal(
                        options,
                        out_stream,
                        indent + options.indent,
                        true,
                        false,
                    );
                }
            },
            .Object => |object| {
                var force_multiline_string_next = false;
                if (nested) try out_stream.writeByte('\n');
                var iter = object.iterator();
                var first_elem = true;
                while (iter.next()) |elem| {
                    if (!first_elem) try out_stream.writeByte('\n');
                    try out_stream.writeByteNTimes(' ', indent);
                    const key = elem.key_ptr.*;
                    if (key.len > 0 and
                        std.mem.indexOfAny(u8, key, ":\r\n") == null and
                        std.mem.indexOfAny(u8, key[0..1], ">- \t") == null and
                        std.mem.indexOfAny(u8, key[key.len - 1 ..], " \t") == null)
                    {
                        // Simple key.
                        try out_stream.print("{s}:", .{key});
                    } else else_blk: {
                        // Multi-line key.
                        force_multiline_string_next = true;
                        if (key.len == 0) {
                            try out_stream.writeByte(':');
                            break :else_blk;
                        }
                        var idx: usize = 0;
                        while (readline(key[idx..])) |line| {
                            try out_stream.writeByteNTimes(' ', indent);
                            try out_stream.writeByte(':');
                            if (line.len > 0)
                                try out_stream.print(" {s}", .{line});
                            idx += line.len;
                        }
                        const last_char = key[key.len - 1];
                        if (last_char == '\n' or last_char == '\r') {
                            try out_stream.writeByteNTimes(' ', indent);
                            try out_stream.writeByte(':');
                        }
                    }
                    try elem.value_ptr.*.stringifyInternal(
                        options,
                        out_stream,
                        indent + options.indent,
                        true,
                        force_multiline_string_next,
                    );
                    first_elem = false;
                }
            },
        }
    }
};

/// Memory owned by caller on success - free with 'ValueTree.deinit()'.
pub fn fromJson(allocator: *Allocator, json_value: json.Value) !ValueTree {
    var tree: ValueTree = undefined;
    tree.arena = ArenaAllocator.init(allocator);
    errdefer tree.deinit();
    tree.root = try fromJsonInternal(&tree.arena.allocator, json_value);
    return tree;
}

fn fromJsonInternal(allocator: *Allocator, json_value: json.Value) anyerror!Value {
    switch (json_value) {
        .Null => return Value{ .String = "null" },
        .Bool => |inner| return Value{ .String = if (inner) "true" else "false" },
        .Integer,
        .Float,
        .String,
        .NumberString,
        => {
            var buffer = ArrayList(u8).init(allocator);
            errdefer buffer.deinit();
            switch (json_value) {
                .Integer => |inner| {
                    try buffer.writer().print("{d}", .{inner});
                },
                .Float => |inner| {
                    try buffer.writer().print("{e}", .{inner});
                },
                .String, .NumberString => |inner| {
                    try buffer.writer().print("{s}", .{inner});
                },
                else => unreachable,
            }
            return Value{ .String = buffer.items };
        },
        .Array => |inner| {
            var array = Array.init(allocator);
            for (inner.items) |elem| {
                try array.append(try fromJsonInternal(allocator, elem));
            }
            return Value{ .List = array };
        },
        .Object => |inner| {
            var map = Map.init(allocator);
            var iter = inner.iterator();
            while (iter.next()) |elem| {
                try map.put(
                    try allocator.dupe(u8, elem.key_ptr.*),
                    try fromJsonInternal(allocator, elem.value_ptr.*),
                );
            }
            return Value{ .Object = map };
        },
    }
}

// -----------------------------------------------------------------------------
// Parsing logic
// -----------------------------------------------------------------------------

pub const Parser = struct {
    allocator: *Allocator,
    options: ParseOptions,
    /// If non-null, this struct is filled in by each call to parse().
    diags: ?*Diags = null,

    const Self = @This();

    pub const ParseOptions = struct {
        /// Behaviour when a duplicate field is encountered.
        duplicate_field_behavior: enum {
            UseFirst,
            UseLast,
            Error,
        } = .Error,

        /// Whether to copy strings or return existing slices.
        copy_strings: bool = true,
    };

    pub const Diags = union(enum) {
        Empty,
        ParseError: struct { lineno: usize, message: []const u8 },
    };

    const LineType = union(enum) {
        Blank,
        Comment,
        String: struct { value: []const u8 },
        ListItem: struct { value: ?[]const u8 },
        ObjectItem: struct { key: []const u8, value: ?[]const u8 },
        ObjectKey: struct { value: []const u8 },
        InlineContainer: struct { value: []const u8 },
        Unrecognised,
        InvalidTabIndent,

        pub fn isObject(self: @This()) bool {
            return switch (self) {
                .ObjectItem, .ObjectKey => true,
                else => false,
            };
        }
    };

    const Line = struct {
        text: []const u8,
        lineno: usize,
        depth: usize,
        kind: LineType,
    };

    const LinesIter = struct {
        text: []const u8,
        idx: usize = 0,
        next_line: ?Line = null,

        pub fn init(text: []const u8) LinesIter {
            var self = LinesIter{ .text = text };
            self.advanceToNextContentLine();
            return self;
        }

        pub fn next(self: *LinesIter) ?Line {
            const line = self.next_line;
            self.advanceToNextContentLine();
            return line;
        }

        pub fn peekNext(self: LinesIter) ?Line {
            return self.next_line;
        }

        fn advanceToNextContentLine(self: *LinesIter) void {
            while (readline(self.text[self.idx..])) |full_line| {
                const lineno = if (self.next_line) |line| line.lineno else 0;
                const line = parseLine(full_line, lineno + 1);
                self.next_line = line;
                self.idx += full_line.len;
                switch (line.kind) {
                    .Blank, .Comment => {}, // continue
                    else => return,
                }
            }
            self.next_line = null;
        }

        fn parseLine(full_line: []const u8, lineno: usize) Line {
            const text = std.mem.trimRight(u8, full_line, &[_]u8{ '\n', '\r' });
            var kind: LineType = undefined;

            // Trim spaces and tabs separately to check tabs are not used in
            // indentation of non-ignored lines.
            const stripped = std.mem.trimLeft(u8, text, " ");
            const tab_stripped = std.mem.trimLeft(u8, text, " \t");
            const depth = text.len - stripped.len;
            if (tab_stripped.len == 0) {
                kind = .Blank;
            } else if (tab_stripped[0] == '#') {
                kind = .Comment;
            } else if (parseString(tab_stripped)) |index| {
                kind = if (tab_stripped.len < stripped.len)
                    .InvalidTabIndent
                else .{
                    .String = .{
                        .value = full_line[text.len - stripped.len + index ..],
                    },
                };
            } else if (parseList(tab_stripped)) |value| {
                kind = if (tab_stripped.len < stripped.len)
                    .InvalidTabIndent
                else .{
                    .ListItem = .{
                        .value = if (value.len > 0) value else null,
                    },
                };
            } else if (parseInlineContainer(tab_stripped)) {
                kind = if (tab_stripped.len < stripped.len)
                    .InvalidTabIndent
                else .{
                    .InlineContainer = .{
                        .value = std.mem.trimRight(u8, stripped, " \t"),
                    },
                };
            } else if (parseObjectKey(tab_stripped)) |index| {
                // Behaves just like string line.
                kind = if (tab_stripped.len < stripped.len)
                    .InvalidTabIndent
                else .{
                    .ObjectKey = .{
                        .value = full_line[text.len - stripped.len + index ..],
                    },
                };
            } else if (parseObject(tab_stripped)) |result| {
                kind = if (tab_stripped.len < stripped.len)
                    .InvalidTabIndent
                else .{
                    .ObjectItem = .{
                        .key = result[0].?,
                        // May be null if the value is on the following line(s).
                        .value = result[1],
                    },
                };
            } else {
                kind = .Unrecognised;
            }
            return .{ .text = text, .lineno = lineno, .depth = depth, .kind = kind };
        }

        fn parseString(text: []const u8) ?usize {
            assert(text.len > 0);
            if (text[0] != '>') return null;
            if (text.len == 1) return 1;
            if (text[1] == ' ') return 2;
            return null;
        }

        fn parseList(text: []const u8) ?[]const u8 {
            assert(text.len > 0);
            if (text[0] != '-') return null;
            if (text.len == 1) return "";
            if (text[1] == ' ') return text[2..];
            return null;
        }

        fn parseObjectKey(text: []const u8) ?usize {
            // Behaves just like string line.
            assert(text.len > 0);
            if (text[0] != ':') return null;
            if (text.len == 1) return 1;
            if (text[1] == ' ') return 2;
            return null;
        }

        fn parseObject(text: []const u8) ?[2]?[]const u8 {
            // TODO: Disallow leading ':', '-', '>', '[', '{'
            for (text) |char, i| {
                if (char == ':') {
                    if (text.len > i + 1 and text[i + 1] != ' ') continue;
                    const key = std.mem.trim(u8, text[0..i], " \t");
                    const value = if (text.len > i + 2) text[i + 2 ..] else null;
                    return [_]?[]const u8{ key, value };
                }
            }
            return null;
        }

        fn parseInlineContainer(text: []const u8) bool {
            assert(text.len > 0);
            return (text[0] == '[' or text[0] == '{');
        }
    };

    const CharIter = struct {
        text: []const u8,
        idx: usize = 0,

        pub fn next(self: *@This()) ?u8 {
            if (self.idx >= self.text.len) return null;
            const char = self.text[self.idx];
            self.idx += 1;
            return char;
        }
    };

    pub fn init(allocator: *Allocator, options: ParseOptions) Self {
        return .{
            .allocator = allocator,
            .options = options,
        };
    }

    /// Memory owned by caller on success - free with 'ValueTree.deinit()'.
    pub fn parse(p: Self, input: []const u8) !ValueTree {
        if (p.diags) |diags| diags.* = Diags.Empty;
        var tree: ValueTree = undefined;
        tree.arena = ArenaAllocator.init(p.allocator);
        errdefer tree.deinit();

        var lines = LinesIter.init(input);

        tree.root = if (lines.peekNext() != null)
            try p.readValue(&tree.arena.allocator, &lines) // Recursively parse
        else .{ .String = "" };

        return tree;
    }

    fn readValue(p: Self, allocator: *Allocator, lines: *LinesIter) anyerror!Value {
        // Call read<type>() with the first line of the type queued up as the
        // next line in the lines iterator.
        const next_line = lines.peekNext().?;
        return switch (next_line.kind) {
            .String => .{ .String = try p.readString(allocator, lines) },
            .ListItem => .{ .List = try p.readList(allocator, lines) },
            .ObjectItem, .ObjectKey => .{ .Object = try p.readObject(allocator, lines) },
            .InlineContainer => try p.readInlineContainer(allocator, lines),
            .Unrecognised => {
                p.maybeStoreDiags(next_line.lineno, "Unrecognised line type");
                return error.UnrecognisedLine;
            },
            .InvalidTabIndent => {
                p.maybeStoreDiags(
                    next_line.lineno,
                    "Tabs not allowed in indentation of non-ignored lines",
                );
                return error.TabIndentation;
            },
            .Blank, .Comment => unreachable, // Skipped by iterator
        };
    }

    fn readString(p: Self, allocator: *Allocator, lines: *LinesIter) ![]const u8 {
        var buffer = ArrayList(u8).init(allocator);
        errdefer buffer.deinit();
        var writer = buffer.writer();

        assert(lines.peekNext().?.kind == .String);
        const depth = lines.peekNext().?.depth;

        while (lines.next()) |line| {
            if (line.kind != .String) {
                p.maybeStoreDiags(
                    line.lineno,
                    "Invalid line type following multi-line string",
                );
                return error.InvalidItem;
            }
            const is_last_line = lines.peekNext() == null or lines.peekNext().?.depth < depth;
            const str_line = line.kind.String;
            if (line.depth > depth) {
                p.maybeStoreDiags(line.lineno, "Invalid indentation of multi-line string");
                return error.InvalidIndentation;
            }
            // String must be copied as it's not contiguous in-file.
            if (is_last_line)
                try writer.writeAll(std.mem.trimRight(u8, str_line.value, &[_]u8{ '\n', '\r' }))
            else
                try writer.writeAll(str_line.value);
            if (is_last_line) break;
        }
        return buffer.items;
    }

    fn readList(p: Self, allocator: *Allocator, lines: *LinesIter) !Array {
        var array = Array.init(allocator);
        errdefer array.deinit();

        assert(lines.peekNext().?.kind == .ListItem);
        const depth = lines.peekNext().?.depth;

        while (lines.next()) |line| {
            if (line.kind != .ListItem) {
                p.maybeStoreDiags(line.lineno, "Invalid line type following list item");
                return error.InvalidItem;
            }
            const list_line = line.kind.ListItem;
            if (line.depth > depth) {
                p.maybeStoreDiags(line.lineno, "Invalid indentation following list item");
                return error.InvalidIndentation;
            }

            var value: Value = undefined;
            if (list_line.value) |str| {
                value = .{ .String = try p.maybeDupString(allocator, str) };
            } else if (lines.peekNext() != null and lines.peekNext().?.depth > depth) {
                value = try p.readValue(allocator, lines);
            } else {
                value = .{ .String = "" };
            }
            try array.append(value);

            if (lines.peekNext() != null and lines.peekNext().?.depth < depth) break;
        }
        return array;
    }

    fn readObject(p: Self, allocator: *Allocator, lines: *LinesIter) anyerror!Map {
        var map = Map.init(allocator);
        errdefer map.deinit();

        assert(lines.peekNext().?.kind.isObject());
        const depth = lines.peekNext().?.depth;

        while (lines.peekNext()) |line| {
            if (!line.kind.isObject()) {
                p.maybeStoreDiags(line.lineno, "Invalid line type following object item");
                return error.InvalidItem;
            }
            if (line.depth > depth) {
                p.maybeStoreDiags(line.lineno, "Invalid indentation following object item");
                return error.InvalidIndentation;
            }
            const key = switch (line.kind) {
                .ObjectItem => |obj_line| blk: {
                    _ = lines.next(); // Advance iterator
                    break :blk try p.maybeDupString(allocator, obj_line.key);
                },
                .ObjectKey => try p.readObjectKey(allocator, lines),
                else => unreachable,
            };
            if (map.contains(key)) {
                switch (p.options.duplicate_field_behavior) {
                    .UseFirst => continue,
                    .UseLast => {},
                    .Error => {
                        p.maybeStoreDiags(line.lineno, "Duplicate object key");
                        return error.DuplicateKey;
                    },
                }
            }
            const value: Value = blk: {
                if (line.kind == .ObjectItem and line.kind.ObjectItem.value != null) {
                    const string = line.kind.ObjectItem.value.?;
                    break :blk .{ .String = try p.maybeDupString(allocator, string) };
                } else if (lines.peekNext() != null and lines.peekNext().?.depth > depth) {
                    break :blk try p.readValue(allocator, lines);
                } else if (line.kind == .ObjectKey) {
                    p.maybeStoreDiags(line.lineno, "Multiline object key must be followed by value");
                    return error.MissingObjectValue;
                } else {
                    break :blk .{ .String = "" };
                }
            };
            try map.put(key, value);
            if (lines.peekNext() != null and lines.peekNext().?.depth < depth) break;
        }
        return map;
    }

    fn readObjectKey(p: Self, allocator: *Allocator, lines: *LinesIter) ![]const u8 {
        // Handled just like strings.
        var buffer = ArrayList(u8).init(allocator);
        errdefer buffer.deinit();
        var writer = buffer.writer();

        assert(lines.peekNext().?.kind == .ObjectKey);
        const depth = lines.peekNext().?.depth;

        while (lines.next()) |line| {
            if (line.kind != .ObjectKey) {
                p.maybeStoreDiags(
                    line.lineno,
                    "Invalid line type following object key line",
                );
                return error.InvalidItem;
            }
            const is_last_line = lines.peekNext() == null or lines.peekNext().?.depth != depth;
            const key_line = line.kind.ObjectKey;
            if (line.depth > depth) {
                p.maybeStoreDiags(line.lineno, "Invalid indentation of object key line");
                return error.InvalidIndentation;
            }
            // String must be copied as it's not contiguous in-file.
            if (is_last_line)
                try writer.writeAll(std.mem.trimRight(u8, key_line.value, &[_]u8{ '\n', '\r' }))
            else
                try writer.writeAll(key_line.value);
            if (is_last_line) break;
        }
        return buffer.items;
    }

    fn readInlineContainer(p: Self, allocator: *Allocator, lines: *LinesIter) !Value {
        const line = lines.next().?;
        assert(line.kind == .InlineContainer);
        const line_text = line.kind.InlineContainer.value;

        var text_iter = CharIter{ .text = line_text };
        const value: Value = switch (text_iter.next().?) {
            '[' => .{ .List = try p.parseInlineList(allocator, &text_iter, line.lineno) },
            '{' => .{ .Object = try p.parseInlineObject(allocator, &text_iter, line.lineno) },
            else => unreachable,
        };
        if (text_iter.idx != text_iter.text.len) {
            p.maybeStoreDiags(line.lineno, "Unexpected text following closing bracket/brace");
            return error.InvalidItem;
        }

        // Check next content line is dedented.
        if (lines.peekNext() != null and lines.peekNext().?.depth >= line.depth) {
            p.maybeStoreDiags(line.lineno, "Invalid indentation following list item");
            return error.InvalidIndentation;
        }

        return value;
    }

    fn parseInlineList(p: Self, allocator: *Allocator, text_iter: *CharIter, lineno: usize) anyerror!Array {
        var array = Array.init(allocator);
        errdefer array.deinit();

        // TODO: Tidy this up - look at p.parseInlineObject().

        var found_closing_bracket = false;
        var expecting_value = false;
        var value: ?Value = null;
        // First character is the first one after the opening '['.
        while (text_iter.next()) |char| {
            if (value) |val| {
                expecting_value = false;
                if (char == '[' or char == '{') {
                    p.maybeStoreDiags(
                        lineno,
                        "Unexpected opening bracket following inline list value",
                    );
                    return error.InvalidItem;
                }
                try array.append(val);
                value = null;
                if (char == ',') {
                    expecting_value = true;
                    continue;
                }
            }
            switch (char) {
                ' ', '\t' => continue,
                '[' => value = .{ .List = try p.parseInlineList(allocator, text_iter, lineno) },
                '{' => value = .{ .Object = try p.parseInlineObject(allocator, text_iter, lineno) },
                ']' => {
                    if (expecting_value) {
                        p.maybeStoreDiags(lineno, "Missing value after comma");
                        return error.InvalidItem;
                    }
                    found_closing_bracket = true;
                    break; // Caller responsible for checking remainder of line
                },
                ',' => {
                    p.maybeStoreDiags(lineno, "Missing value before comma");
                    return error.InvalidItem;
                },
                '}' => {
                    p.maybeStoreDiags(lineno, "Unexpected closing brace '}'");
                    return error.InvalidItem;
                },
                else => {
                    const start_idx = text_iter.idx - 1;
                    const end_idx = blk: {
                        if (std.mem.indexOfAnyPos(u8, text_iter.text, start_idx, "[]{},")) |idx|
                            break :blk idx
                        else
                            break; // Exit loop - no closing bracket
                    };
                    const string = std.mem.trimRight(u8, text_iter.text[start_idx..end_idx], " \t");
                    value = .{ .String = try p.maybeDupString(allocator, string) };
                    text_iter.idx = end_idx;
                },
            }
        }
        if (!found_closing_bracket) {
            p.maybeStoreDiags(lineno, "Missing closing bracket ']'");
            return error.InvalidItem;
        }

        return array;
    }

    fn parseInlineObject(p: Self, allocator: *Allocator, text_iter: *CharIter, lineno: usize) anyerror!Map {
        var map = Map.init(allocator);
        errdefer map.deinit();

        // State machine:
        //  1. Looking for key (or closing brace -> finished)
        //  2. Looking for colon
        //  3. Looking for value
        //  4. Looking for comma (or closing brace -> finished)
        //  5. Looking for key
        //  6. Looking for colon
        //  ...
        const Token = enum {
            Key,
            KeyOrEnd,
            Colon,
            Value,
            CommaOrEnd,
            Finished,
        };

        var next_token = Token.KeyOrEnd;
        var parsed_key: ?[]const u8 = null;
        var parsed_value: ?Value = null;
        // First character is the first one after the opening '{'.
        while (text_iter.next()) |char| {
            // Skip over whitespace between the tokens.
            if (char == ' ' or char == '\t') continue;
            // Check the character and/or consume some text for the expected token.
            switch (next_token) {
                .Key, .KeyOrEnd => {
                    if (next_token == .KeyOrEnd and char == '}') {
                        next_token = .Finished;
                        break;
                    }
                    if (p.parseInlineContainerString(text_iter, "[]{},:")) |key|
                        parsed_key = key
                    else {
                        p.maybeStoreDiags(lineno, "Expected an inline object key");
                        return error.InvalidItem;
                    }
                    next_token = .Colon;
                },
                .Colon => {
                    if (char != ':') {
                        p.maybeStoreDiags(lineno, "Unexpected character after inline object key");
                        return error.InvalidItem;
                    }
                    next_token = .Value;
                },
                .Value => {
                    if (char == '[')
                        parsed_value = .{
                            .List = try p.parseInlineList(allocator, text_iter, lineno),
                        }
                    else if (char == '{')
                        parsed_value = .{
                            .Object = try p.parseInlineObject(allocator, text_iter, lineno),
                        }
                    else if (p.parseInlineContainerString(text_iter, "[]{},:")) |value|
                        parsed_value = .{ .String = try p.maybeDupString(allocator, value) }
                    else {
                        p.maybeStoreDiags(lineno, "Expected an inline object value");
                        return error.InvalidItem;
                    }
                    next_token = .CommaOrEnd;
                },
                .CommaOrEnd => {
                    if (char != ',' and char != '}') {
                        p.maybeStoreDiags(lineno, "Unexpected character after inline object value");
                        return error.InvalidItem;
                    }
                    try map.put(parsed_key.?, parsed_value.?);
                    parsed_key = null;
                    parsed_value = null;
                    if (char == '}') {
                        next_token = .Finished;
                        break;
                    }
                    next_token = .Key;
                },
                .Finished => unreachable,
            }
        }
        if (next_token != .Finished) {
            p.maybeStoreDiags(lineno, "Missing closing brace '}'");
            return error.InvalidItem;
        }
        return map;
    }

    fn parseInlineContainerString(p: Self, text_iter: *CharIter, disallowed_chars: []const u8) ?[]const u8 {
        const start_idx = text_iter.idx - 1;
        const end_idx = blk: {
            if (std.mem.indexOfAnyPos(u8, text_iter.text, start_idx, disallowed_chars)) |idx|
                break :blk idx
            else
                break :blk text_iter.text.len;
        };
        if (end_idx == start_idx) return null; // Zero-length (empty string)
        text_iter.idx = end_idx;
        return std.mem.trim(u8, text_iter.text[start_idx..end_idx], " \t");
    }

    fn maybeDupString(p: Self, allocator: *Allocator, string: []const u8) ![]const u8 {
        return if (p.options.copy_strings) try allocator.dupe(u8, string) else string;
    }

    fn maybeStoreDiags(p: Self, lineno: usize, message: []const u8) void {
        if (p.diags) |diags|
            diags.* = .{
                .ParseError = .{
                    .lineno = lineno,
                    .message = message,
                },
            };
    }
};

// -----------------------------------------------------------------------------
// Tests
// -----------------------------------------------------------------------------

test "parse empty" {
    var p = Parser.init(testing.allocator, .{});

    var tree = try p.parse("");
    defer tree.deinit();

    try testing.expectEqual(Value{ .String = "" }, tree.root);
}

test "basic parse: string" {
    var p = Parser.init(testing.allocator, .{});

    const s =
        \\ > this is a
        \\ > multiline
        \\ > string
    ;

    var tree = try p.parse(s);
    defer tree.deinit();

    try testing.expectEqualStrings("this is a\nmultiline\nstring", tree.root.String);
}

test "basic parse: list" {
    var p = Parser.init(testing.allocator, .{});

    const s =
        \\ - foo
        \\ - bar
    ;

    var tree = try p.parse(s);
    defer tree.deinit();

    const array: Array = tree.root.List;

    try testing.expectEqualStrings("foo", array.items[0].String);
    try testing.expectEqualStrings("bar", array.items[1].String);
}

test "basic parse: object" {
    var p = Parser.init(testing.allocator, .{});

    const s =
        \\ foo: 1
        \\ bar: False
    ;

    var tree = try p.parse(s);
    defer tree.deinit();

    const map: Map = tree.root.Object;

    try testing.expectEqualStrings("1", map.get("foo").?.String);
    try testing.expectEqualStrings("False", map.get("bar").?.String);
}

test "nested parse: object inside object" {
    var p = Parser.init(testing.allocator, .{});

    const s =
        \\ foo: 1
        \\ bar:
        \\   nest1: 2
        \\   nest2: 3
        \\ baz:
    ;

    var tree = try p.parse(s);
    defer tree.deinit();

    const map: Map = tree.root.Object;

    try testing.expectEqualStrings("1", map.get("foo").?.String);
    try testing.expectEqualStrings("", map.get("baz").?.String);
    try testing.expectEqualStrings("2", map.get("bar").?.Object.get("nest1").?.String);
    try testing.expectEqualStrings("3", map.get("bar").?.Object.get("nest2").?.String);
}

test "failed parse: multi-line string indent" {
    var p = Parser.init(testing.allocator, .{});
    var diags: Parser.Diags = undefined;
    p.diags = &diags;

    const s =
        \\ > foo
        \\   > bar
    ;

    try testing.expectError(error.InvalidIndentation, p.parse(s));
    try testing.expectEqual(@as(usize, 2), diags.ParseError.lineno);
    try testing.expectEqualStrings(
        "Invalid indentation of multi-line string",
        diags.ParseError.message,
    );
}

test "stringify: empty" {
    var p = Parser.init(testing.allocator, .{});

    var tree = try p.parse("");
    defer tree.deinit();

    var buffer: [128]u8 = undefined;
    var fbs = std.io.fixedBufferStream(&buffer);
    try tree.root.stringify(.{}, fbs.writer());
<<<<<<< HEAD
    try testing.expectEqualStrings(">", fbs.getWritten());
=======
    try testing.expectEqualStrings("", fbs.getWritten());
>>>>>>> 895b710d
}

test "stringify: string" {
    var p = Parser.init(testing.allocator, .{});

    const s =
        \\> this is a
        \\> multiline
        \\> string
    ;

    var tree = try p.parse(s);
    defer tree.deinit();

    var buffer: [128]u8 = undefined;
    var fbs = std.io.fixedBufferStream(&buffer);
    try tree.root.stringify(.{}, fbs.writer());
    try testing.expectEqualStrings(s, fbs.getWritten());
}

test "stringify: list" {
    var p = Parser.init(testing.allocator, .{});

    const s =
        \\- foo
        \\- bar
    ;

    var tree = try p.parse(s);
    defer tree.deinit();

    var buffer: [128]u8 = undefined;
    var fbs = std.io.fixedBufferStream(&buffer);
    try tree.root.stringify(.{}, fbs.writer());
    try testing.expectEqualStrings(s, fbs.getWritten());
}

test "stringify: object" {
    var p = Parser.init(testing.allocator, .{});

    const s =
        \\foo: 1
        \\bar: False
    ;

    var tree = try p.parse(s);
    defer tree.deinit();

    var buffer: [128]u8 = undefined;
    var fbs = std.io.fixedBufferStream(&buffer);
    try tree.root.stringify(.{}, fbs.writer());
    try testing.expectEqualStrings(s, fbs.getWritten());
}

test "stringify: multiline string inside object" {
    var p = Parser.init(testing.allocator, .{});

    const s =
        \\foo:
        \\  > multi
        \\  > line
        \\bar:
    ;

    var tree = try p.parse(s);
    defer tree.deinit();

    var buffer: [128]u8 = undefined;
    var fbs = std.io.fixedBufferStream(&buffer);
    try tree.root.stringify(.{}, fbs.writer());
    try testing.expectEqualStrings(s, fbs.getWritten());
}

test "convert to JSON: empty" {
    var p = Parser.init(testing.allocator, .{});

    var tree = try p.parse("");
    defer tree.deinit();

    var json_tree = try tree.root.toJson(testing.allocator);
    defer json_tree.deinit();

    var buffer: [128]u8 = undefined;
    var fbs = std.io.fixedBufferStream(&buffer);
    try json_tree.root.jsonStringify(.{}, fbs.writer());
    try testing.expectEqualStrings("\"\"", fbs.getWritten());
}

test "convert to JSON: string" {
    var p = Parser.init(testing.allocator, .{});

    const s =
        \\ > this is a
        \\ > multiline
        \\ > string
    ;

    var tree = try p.parse(s);
    defer tree.deinit();

    var json_tree = try tree.root.toJson(testing.allocator);
    defer json_tree.deinit();

    var buffer: [128]u8 = undefined;
    var fbs = std.io.fixedBufferStream(&buffer);
    try json_tree.root.jsonStringify(.{}, fbs.writer());
    try testing.expectEqualStrings("\"this is a\\nmultiline\\nstring\"", fbs.getWritten());
}

test "convert to JSON: list" {
    var p = Parser.init(testing.allocator, .{});

    const s =
        \\ - foo
        \\ - bar
    ;

    var tree = try p.parse(s);
    defer tree.deinit();

    var json_tree = try tree.root.toJson(testing.allocator);
    defer json_tree.deinit();

    var buffer: [128]u8 = undefined;
    var fbs = std.io.fixedBufferStream(&buffer);
    try json_tree.root.jsonStringify(.{}, fbs.writer());
    const expected_json =
        \\["foo","bar"]
    ;
    try testing.expectEqualStrings(expected_json, fbs.getWritten());
}

test "convert to JSON: object" {
    var p = Parser.init(testing.allocator, .{});

    const s =
        \\ foo: 1
        \\ bar: False
    ;

    var tree = try p.parse(s);
    defer tree.deinit();

    var json_tree = try tree.root.toJson(testing.allocator);
    defer json_tree.deinit();

    var buffer: [128]u8 = undefined;
    var fbs = std.io.fixedBufferStream(&buffer);
    try json_tree.root.jsonStringify(.{}, fbs.writer());
    // TODO: Order of objects not yet guaranteed.
    const expected_json =
        \\{"foo":"1","bar":"False"}
    ;
    try testing.expectEqualStrings(expected_json, fbs.getWritten());
}

test "convert to JSON: object inside object" {
    var p = Parser.init(testing.allocator, .{});

    const s =
        \\ bar:
        \\   nest1: 1
        \\   nest2: 2
    ;

    var tree = try p.parse(s);
    defer tree.deinit();

    var json_tree = try tree.root.toJson(testing.allocator);
    defer json_tree.deinit();

    var buffer: [128]u8 = undefined;
    var fbs = std.io.fixedBufferStream(&buffer);
    try json_tree.root.jsonStringify(.{}, fbs.writer());
    const expected_json =
        \\{"bar":{"nest1":"1","nest2":"2"}}
    ;
    try testing.expectEqualStrings(expected_json, fbs.getWritten());
}

test "convert to JSON: list inside object" {
    var p = Parser.init(testing.allocator, .{});

    const s =
        \\ bar:
        \\   - nest1
        \\   - nest2
    ;

    var tree = try p.parse(s);
    defer tree.deinit();

    var json_tree = try tree.root.toJson(testing.allocator);
    defer json_tree.deinit();

    var buffer: [128]u8 = undefined;
    var fbs = std.io.fixedBufferStream(&buffer);
    try json_tree.root.jsonStringify(.{}, fbs.writer());
    const expected_json =
        \\{"bar":["nest1","nest2"]}
    ;
    try testing.expectEqualStrings(expected_json, fbs.getWritten());
}

test "convert to JSON: multiline string inside object" {
    var p = Parser.init(testing.allocator, .{});

    const s =
        \\ foo:
        \\   > multi
        \\   > line
    ;

    var tree = try p.parse(s);
    defer tree.deinit();

    var json_tree = try tree.root.toJson(testing.allocator);
    defer json_tree.deinit();

    var buffer: [128]u8 = undefined;
    var fbs = std.io.fixedBufferStream(&buffer);
    try json_tree.root.jsonStringify(.{}, fbs.writer());
    const expected_json =
        \\{"foo":"multi\nline"}
    ;
    try testing.expectEqualStrings(expected_json, fbs.getWritten());
}

test "convert to JSON: multiline string inside list" {
    var p = Parser.init(testing.allocator, .{});

    const s =
        \\ -
        \\   > multi
        \\   > line
        \\ -
    ;

    var tree = try p.parse(s);
    defer tree.deinit();

    var json_tree = try tree.root.toJson(testing.allocator);
    defer json_tree.deinit();

    var buffer: [128]u8 = undefined;
    var fbs = std.io.fixedBufferStream(&buffer);
    try json_tree.root.jsonStringify(.{}, fbs.writer());
    const expected_json =
        \\["multi\nline",""]
    ;
    try testing.expectEqualStrings(expected_json, fbs.getWritten());
}<|MERGE_RESOLUTION|>--- conflicted
+++ resolved
@@ -1002,11 +1002,7 @@
     var buffer: [128]u8 = undefined;
     var fbs = std.io.fixedBufferStream(&buffer);
     try tree.root.stringify(.{}, fbs.writer());
-<<<<<<< HEAD
     try testing.expectEqualStrings(">", fbs.getWritten());
-=======
-    try testing.expectEqualStrings("", fbs.getWritten());
->>>>>>> 895b710d
 }
 
 test "stringify: string" {
