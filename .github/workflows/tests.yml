name: Run tests
on:
  push:
    paths:
      - 'src/**'
      - 'tests/**'
      - '**/*.zig'
      - 'deps/**'
      - '.github/**'
<<<<<<< HEAD
=======
  pull_request:
    branches: [main, zig-master]
>>>>>>> 5cde91e9
jobs:
  test:
    runs-on: ubuntu-latest
    steps:
      - uses: actions/checkout@master
        with:
          submodules: recursive
          fetch-depth: 0

      - name: Zig setup
        uses: goto-bus-stop/setup-zig@v1
        with:
          version: master

      - name: Run all tests
        run: zig build test

  lint:
    runs-on: ubuntu-latest
    steps:
      - uses: actions/checkout@master

      - name: Setup Zig
        uses: goto-bus-stop/setup-zig@v1
        with:
          version: master

      - name: Check formatting
        run: zig fmt --check .<|MERGE_RESOLUTION|>--- conflicted
+++ resolved
@@ -7,11 +7,8 @@
       - '**/*.zig'
       - 'deps/**'
       - '.github/**'
-<<<<<<< HEAD
-=======
   pull_request:
     branches: [main, zig-master]
->>>>>>> 5cde91e9
 jobs:
   test:
     runs-on: ubuntu-latest
